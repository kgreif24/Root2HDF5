""" root_converter.py - This file defines the RootConverter class, which is
the class responsible for looping over a list of .root files
and converting them into the h5 file format. A single dataset can
subsequently be built by shuffling the .h5 output files.

Author: Kevin Greif
Last updated 8/23/2023
python3
"""

<<<<<<< HEAD
import gc
import os, sys
import json

import numpy as np
import h5py
import uproot
# import ROOT
=======
import numpy as np
import h5py
import uproot
>>>>>>> e1953602
import awkward as ak
import processing_utils as pu
import preprocessing as pp

class RootConverter:
    """ RootConverter - This class' methods handle the conversion of jet
    data from .root files to .h5 files which can be shuffled and combined
    to form jet tagging datasets.
    """

    def __init__(self, setup_dict):
        """ __init__ - The init function for the class takes in a dictionary
        of parameters for the conversion

        setup_dict (dict): See main program below for all of
        the necessary parameters to include
        """

        # First make dictionary an instance variable
        self.params = setup_dict

        # Now calculate derived parameters. Open files list to get names
        listfile = open(self.params['source_list'], "r")
        files = listfile.readlines()
        self.files = [f.rstrip() + self.params['tree_name'] for f in files]

        # Because files come from different pt slices, we need to pull a
        # representative sample of each file for our train/test data sets.
        # Find number of jets we expect to pull from each file
        cb = self.params['cut_branches']
        cf = self.params['cut_func']

        if cf != None:
            self.raw_file_events = {name: pu.find_cut_len(name, cb, cf) for name in self.files}
        else:
            self.raw_file_events = {name: pu.find_raw_len(
                name,
                self.params['test_name'],
                self.params['flatten']
            ) for name in self.files}

        self.raw_events = sum(list(self.raw_file_events.values()))
        print("We have", self.raw_events, "jets in total")
        print("We wish to keep", self.params['total'], "of these jets")

        # If statement to catch case where we request more jets than we have
        # or where we just want all jets available
        if (self.params['total'] > self.raw_events) or (self.params['total'] == -1):
            self.params['total'] = self.raw_events
            print("We have", self.raw_events, "jets, so keep this many")

        # Find number of jets we actually want to pull from each file
        self.limits = {
            name: round(count * self.params['total'] / self.raw_events) for name, count in self.raw_file_events.items()
        }

        # Adjustment limit numbers to pull all jets from high JZ slices in dijet samples
        if 'dijet' in self.params['source_list']:

            # First find number of jets we have in each JZ slice
            slice_list = np.arange(364702, 364713, 1)
            slice_counts = {}
            for jz in slice_list:
                sc = sum([count for name, count in self.raw_file_events.items() if str(jz) in name])
                slice_counts[str(jz)] = sc

            # I'm just going to hard code which slice to pull all jets from, then evenly
            # spred the rest. I think this should be good enough.
            if 'data' in self.params['source_list']:
                full_slice = [364702, 364708, 364709, 364710, 364711, 364712]
            else:
                full_slice = [364702, 364710, 364711, 364712]
            full_slice_count = sum([count for jz, count in slice_counts.items() if int(jz) in full_slice])
            print(f"Have {full_slice_count} jets from JZ slices where we want full statistics")

            # Subtract full slice count from the total desired jets
            total_even_split = self.params['total'] - full_slice_count
            assert total_even_split > 0

            # Find number of jets to pull from the even split JZ slices
            even_split_count = round(total_even_split / (len(slice_list) - len(full_slice)))

            # Assemble list of number of jets to pull from each slice
            pull_slice_counts = {
                name: count if int(name) in full_slice else even_split_count for name, count in slice_counts.items() 
            }
            print("This is a dijet sample! Here's the number of jets we will pull from each JZ slice")
            formatted_output = json.dumps(pull_slice_counts, indent=4)
            print(formatted_output)

            # Now need to adjust the limits for each individual ROOT file so the slice counts come out correctly
            # Write a quick lambda function
            def find_jz_index(name):
                for jz in slice_list:
                    if str(jz) in name:
                        return int(jz)
                    
            # Use function to find JZ slices of all files
            file_jz_info = {f: [find_jz_index(f), count] for f, count in self.raw_file_events.items()}
                
            # Now adjust limits based on the jz slice and number of jets in each file
            counters = {jz: 0 for jz in slice_list}
            for f, info in file_jz_info.items():
                if counters[info[0]] < pull_slice_counts[str(info[0])]:
                    # If this file will put us over limit
                    if counters[info[0]] + info[1] > pull_slice_counts[str(info[0])]:
                        diff = pull_slice_counts[str(info[0])] - counters[info[0]]
                        counters[info[0]] += diff
                        self.limits[f] = diff
                    # If this file will not put us over limit
                    else:
                        counters[info[0]] += info[1]
                        self.limits[f] = info[1]
                else:
                    # If we are over the number of jets requested from JZ slice, don't use any jets
                    # from this file
                    self.limits[f] = 0

        # Update total as rounding can cause us to be off by just a bit
        if sum(list(self.limits.values())) != self.params['total']:
            self.params['total'] = sum(list(self.limits.values()))
            print("Due to rounding we will instead keep", self.params['total'], "jets")

        # Load cluster systematics map, if needed.
        if self.params['syst_func'] != None:
            self.syst_map = ROOT.TFile(self.params['syst_loc'], 'read')

        # Load NN reweighter, if needed
        if self.params['nn_weights'] != None:
            self.model = tf.keras.models.load_model(self.params['nn_weights']['file'])

        # Process weights dictionary
        self.weight_names = []
        self.weight_shapes = []
        if self.params['weight_branches'] != None:
            self.weight_names = [nm['name'] for nm in self.params['weight_branches']]
            self.weight_shapes = [nm['shape'] for nm in self.params['weight_branches']]

        # Compile lists of branches for use in varying points in production
        # Non constituent branches from source
        self.s_non_constit_branches = (
            self.params['s_jet_branches'] + self.params['event_branches'] + self.params['hlvars']
            + self.weight_names
        )
        # All branches needed after making cuts
        self.keep_branches = (
            self.params['s_jet_branches'] + self.params['event_branches'] 
            + self.params['s_constit_branches'] + self.params['hlvars']
            + self.weight_names
        )
        # All branches that need to be pulled from source
        self.source_branches = self.keep_branches + self.params['cut_branches']
        # Jet shaped branches to target
        self.t_jetshape_branches = (
            self.params['t_jet_branches'] + self.params['event_branches']
            + self.params['hlvars']
        )
        # Non constituent branches to target
        self.t_non_constit_branches = (
            self.t_jetshape_branches + self.params['images_branch'] + self.weight_names
        )
        # All branches to target
        self.target_branches = (
            self.t_non_constit_branches + self.params['t_constit_branches']
        )


    def build_files(self, max_size=4000000):
        """ build_files - Builds the h5 files which we will recieve jet data.

        Arguments:
        max_size (int) - The maximum number of jets that can be written to each
        .h5 file. Default set to 4 million

        Returns:
        None
        """

        # Initialize list to accept file objects
        self.h5files = []

        # Loop through the number of files we want to create
        for file_num in range(self.params['n_targets']):

            # Open file
            filename = self.params['target_dir'] + self.params['name_stem'] + str(file_num) + ".h5"
            print("Making file", filename)
            file = h5py.File(filename, 'w')

            # Create all datasets in file
            constits_size = (max_size, self.params['max_constits'])
            for br in self.params['t_constit_branches']:
                # If we are dealing with taste info, can make the dataset of type int
                if 'taste' in br:
                    file.create_dataset(br, constits_size, maxshape=constits_size, dtype='i4')
                # Else we should use type float32
                else:
                    file.create_dataset(br, constits_size, maxshape=constits_size, dtype='f4')

            jet_size = (max_size,)
            for br in self.t_jetshape_branches:
                file.create_dataset(br, jet_size, maxshape=jet_size, dtype='f4')

            for br in self.params['images_branch']:
                img_size = (max_size, 200, 2)
                file.create_dataset(br, img_size, maxshape=img_size, dtype='i4')

            for nm, shp in zip(self.weight_names, self.weight_shapes):
                this_weight_shape = (max_size,) + shp
                file.create_dataset(nm, this_weight_shape, maxshape=this_weight_shape, dtype='f4')

            # Set file attributes
            file.attrs.create('num_jets', 0, dtype='i4')
            file.attrs.create('constit', self.params['t_constit_branches'])
            file.attrs.create('jet', self.params['t_jet_branches'])
            file.attrs.create('hl', self.params['hlvars'])
            file.attrs.create('image', self.params['images_branch'])
            file.attrs.create('event', self.params['event_branches'])
            file.attrs.create('weights', self.weight_names)
            file.attrs.create('max_constits', self.params['max_constits'])

            # Add file to list
            self.h5files.append(file)


    def process(self, **kwargs):
        """ process - Loops through the source file list using uproots iterate
        function. Applies cuts and preprocessing to each batch, then splits
        the batch and writes the fragments to .h5 target files.

        No arguments or returns.
        """

        # Vector of indeces for tracking where to write in file
        self.start_index = np.zeros(self.params['n_targets'], dtype=np.int32)
        # Vector of counters for tracking how many new jets we write
        self.write_events = np.zeros(self.params['n_targets'], dtype=np.int32)

        print("\nStarting processing loop...")

        # Loop through source files
        for ifile in self.files:

            # Open file using uproot
            print("\nNow processing file", ifile)
            events = uproot.open(ifile)

            # Start a counter to keep track of how many events we have written from file
            jets_from_file = 0

            # Break flag
            hit_file_limit = False

            # Use uproot.iterate to loop through files
            for jet_batch in events.iterate(step_size="100 MB",
                                            filter_name=self.source_branches):

                # Initialize batch data dictionary to accept information
                batch_data = {}

                ##################### Flatten #######################

                # Loop over fields in jet batch
                for kw in jet_batch.fields:

                    # Get branch
                    branch = jet_batch[kw]

                    # If we have an event level branch, need to broadcast
                    # array to jet level quantity shape before flattening
                    if kw in self.params['event_branches']:
                        assert(self.params['flatten'])
                        jl_branch = jet_batch[self.params['test_name']]
                        (branch, jl_branch) = ak.broadcast_arrays(
                            branch,
                            jl_branch
                        )

                    # If we are flattening, need to slice to keep only leading
                    # 2 jets (assuming jets are sorted by decreasing pT),
                    # and then flatten the branch with ak.flatten
                    if self.params['flatten']:
                        branch = branch[:,:2,...]
                        branch = ak.flatten(branch, axis=1)

                    # Send branch to batch dictionary
                    batch_data[kw] = branch

                ##################### Make Cuts #####################

                if self.params['cut_func'] != None:
                    cuts = self.params['cut_func'](batch_data, hlvar_check=self.params['hlvar_check'])
                    batch_data = {kw: batch_data[kw][cuts,...] for kw in self.keep_branches}

                #################### Fix Units ######################

                # If unit multiplier is not one, multiply all dimensionful branches
                if self.params['unit_multiplier'] != 1:
                    for kw, branch in batch_data.items():
                        if any(s in kw for s in ['_pt', '_E', '_m']):
                            batch_data[kw] = branch * self.params['unit_multiplier'] 

                ################## Calculate Indexing ################

                # Get indeces to sort by increasing pt (will be inverted later)
                if self.params['pt_name'] != None:

                    pt_name = self.params['pt_name']
                    pt = batch_data[pt_name]
                    pt_zero = ak.pad_none(pt, self.params['max_constits'], axis=1, clip=True)
                    pt_zero = ak.to_numpy(ak.fill_none(pt_zero, 0, axis=1))
                    sort_indeces = np.argsort(pt_zero, axis=1)

                    # Find indeces of constituents we wish to mask by setting
                    # to zero.
                    small_pt_indeces = np.asarray(pt_zero < self.params['mask_lim']).nonzero()

                #################### Apply Systs ####################

                if self.params['syst_func'] != None:

                    var_batch = self.params['syst_func'](batch_data,
                                                         self.syst_map,
                                                         **kwargs)
                    batch_data.update(var_batch)

                ################### Constituents ####################

                # Here call preprocessing function, as set in params dict.
                if self.params['constit_func'] != None:
                    cons_batch = self.params['constit_func'](batch_data,
                                                            sort_indeces,
                                                            small_pt_indeces,
                                                            self.params)
                    batch_data.update(cons_batch)

                ####################### Images ######################

                # Loop through images branch list
                for name in self.params['images_branch']:

                    # Use np.digitize to produce arrays that give indeces of each constituent
                    bins = np.linspace(-2, 2, 65) # 65 array length to drop overflow bins
                    # minus one is to shift indexing such that 0th bin is [-2, ...)
                    binned_eta = np.digitize(batch_data['fjet_clus_eta'], bins) - 1
                    binned_phi = np.digitize(batch_data['fjet_clus_phi'], bins) - 1

                    # Next need to handle overflow bins, set them to 0 or 63 as appropriate
                    binned_eta = np.clip(binned_eta, 0, 63)
                    binned_phi = np.clip(binned_phi, 0, 63)

                    # Stack image data
                    batch_images = np.stack((binned_eta, binned_phi), axis=-1)

                    # Add images to batch data
                    batch_data[name] = batch_images

                ####################### Jet + Event ########################

                # Apply jet level preprocessing if needed
                if self.params['jet_func'] != None:
                    preprocessed_jets = self.params['jet_func'](batch_data)
                    batch_data.update(preprocessed_jets)

                # Loop through jet and event branches
                for i, name in enumerate(self.t_non_constit_branches):

                    # Convert to numpy
                    batch_data[name] = ak.to_numpy(batch_data[name])

                    # Include catch to normalize hlvars with dimensions
                    # Assuming hlvars are in units of MeV
                    if name in ['fjet_Split12', 'fjet_Split23', 'fjet_ECF1', 'fjet_Qw']:
                        batch_data[name] /= 1e6
                    elif name in ['fjet_ECF2']:
                        batch_data[name] /= 1e12
                    elif name in ['fjet_ECF3']:
                        batch_data[name] /= 1e18

                    # Also find batch length here
                    if i == 0:
                        batch_length = batch_data[name].shape[0]

                ##################### Write ########################

                # Check if this batch will go over file limit
                if jets_from_file + batch_length > self.limits[ifile]:
                    print("Have written", jets_from_file, "jets")
                    print("We have", batch_length, "jets in this batch")
                    print("This puts us over limit of", self.limits[ifile], "jets")
                    batch_length = self.limits[ifile] - jets_from_file
                    print("Instead write", batch_length, "jets")

                    # Set break flag
                    hit_file_limit = True

                self.write_branches(batch_data, batch_length)

                #################### Increment ####################

                # Increment jets from file counter
                jets_from_file += batch_length

                # Break if needed
                if hit_file_limit:
                    break

            # End batch loop

        # End source file loop
        # Finally set target attributes
        for targ_file, num_jets in zip(self.h5files, self.start_index):
            targ_file.attrs.modify("num_jets", num_jets)


    def write_branches(self, batch, length):
        """ write_branches - This function will write the branches contained
        in a batch to the target .h5 files.

        Arguments:
        batch (dict): A dictionary containing the batch of data to write
        length (int): The number of jets to write in this batch

        Returns:
        None
        """

        print("Number of jets to write in this batch:", length)

        # Loop over all target branches
        for name in self.target_branches:

            # Split branch into n_targets pieces using np.array_split
            branch_splits = np.array_split(batch[name][:length,...], self.params['n_targets'])

            # Find length of each split and end indeces for writing
            split_lengths = [split.shape[0] for split in branch_splits]
            end_index = self.start_index + split_lengths

            # Loop through branch_splits and write to files
            iterable = zip(branch_splits, self.start_index, end_index)
            for targ_num, (write_array, start, stop) in enumerate(iterable):

                # Write branch to correct h5 file with indeces given by start/stop
                self.h5files[targ_num][name][start:stop,...] = write_array

        # Increment write events counter
        self.write_events += split_lengths

        # Advance starting index
        self.start_index = end_index


    def trim_zeros(self):
        """ trim_zeros - Resizes all target .h5 files to the numbers contained
        in self.start_index. This function should only be called after the
        process function, and only when this is the last writing run (i.e.
        no additional jets will be added to the target files).

        No arguments or returns
        """

        print("\nTrimming zeros from datasets")

        # Loop through h5 target files
        for file_num, targ_file in enumerate(self.h5files):
            print("Now processing target file number", str(file_num))

            # Find appropriate size for datasets in this file
            constits_size = (self.start_index[file_num], self.params['max_constits'])
            hl_size = (self.start_index[file_num],)
            img_size = (self.start_index[file_num], 200, 2)

            # Loop through all target branches and resize
            for branch in self.params['t_constit_branches']:
                targ_file[branch].resize(constits_size)

            for branch in self.t_jetshape_branches:
                targ_file[branch].resize(hl_size)

            for branch in self.params['images_branch']:
                targ_file[branch].resize(img_size)

            for branch, shape in zip(self.weight_names, self.weight_shapes):
                this_weight_shape = (self.start_index[file_num],) + shape
                targ_file[branch].resize(this_weight_shape)


    def run(self, **kwargs):
        """ run - Main function for RootConverter class. It performs the
        processing steps in the standard order.

        No arguments or returns
        """

        self.build_files()
        self.process(**kwargs)
        if self.params['trim']:
            self.trim_zeros()

        # Print a summary
        print("\nAt end of building files:")
        print("Expected", self.params['total'], "jets")
        print("Wrote", int(np.sum(self.write_events)), "jets")
        print("H5 jets written breakdown:", self.write_events)
        print("H5 jets total breakdown:", self.start_index)<|MERGE_RESOLUTION|>--- conflicted
+++ resolved
@@ -8,20 +8,12 @@
 python3
 """
 
-<<<<<<< HEAD
-import gc
-import os, sys
 import json
 
 import numpy as np
 import h5py
 import uproot
 # import ROOT
-=======
-import numpy as np
-import h5py
-import uproot
->>>>>>> e1953602
 import awkward as ak
 import processing_utils as pu
 import preprocessing as pp
@@ -149,10 +141,6 @@
         if self.params['syst_func'] != None:
             self.syst_map = ROOT.TFile(self.params['syst_loc'], 'read')
 
-        # Load NN reweighter, if needed
-        if self.params['nn_weights'] != None:
-            self.model = tf.keras.models.load_model(self.params['nn_weights']['file'])
-
         # Process weights dictionary
         self.weight_names = []
         self.weight_shapes = []
