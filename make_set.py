""" make_set.py - This program will generate an .h5 file ready for training,
starting from intermediates file. It has been refactored to use the
SetBuilder class.

Author: Kevin Greif
Last updated 9/26/22
python3
"""

from set_builder import SetBuilder
import processing_utils as pu

build_dict = {
    'signal': '/DFS-L/DATA/whiteson/kgreif/JetTaggingH5/int_zprime_s2_ln/',
    'background': '/DFS-L/DATA/whiteson/kgreif/JetTaggingH5/int_dijet_s2_ln/',
    'n_files': 15,
    'test_name': '/DFS-L/DATA/whiteson/kgreif/JetTaggingH5/train_s2_ln_small.h5',
    'train_name': '/DFS-L/DATA/whiteson/kgreif/JetTaggingH5/test_s2_ln_small.h5',
    'test_frac': 0.1,
    'stack_constits': True,
    'stack_jets': False,
    'jet_fields': ['_px', '_py', '_pz', '_pt', '_E'],
    'jet_keys': ['jet', 'jet_Pileup', 'jet_JES', 'jet_true'],
<<<<<<< HEAD
    'weight_func': pu.match_weights
=======
    'weight_func': pu.flat_weights,
    'standards': True
>>>>>>> 633e5459
}

sb = SetBuilder(build_dict)
sb.run()<|MERGE_RESOLUTION|>--- conflicted
+++ resolved
@@ -21,12 +21,8 @@
     'stack_jets': False,
     'jet_fields': ['_px', '_py', '_pz', '_pt', '_E'],
     'jet_keys': ['jet', 'jet_Pileup', 'jet_JES', 'jet_true'],
-<<<<<<< HEAD
-    'weight_func': pu.match_weights
-=======
     'weight_func': pu.flat_weights,
-    'standards': True
->>>>>>> 633e5459
+    'standards': False
 }
 
 sb = SetBuilder(build_dict)
